--- conflicted
+++ resolved
@@ -75,9 +75,6 @@
         if result.returncode != 0:
             return False
 
-<<<<<<< HEAD
-    def try_start_ollama(self) -> Optional[str]:
-=======
         output = (result.stdout or "").strip()
         if not output:
             return True
@@ -109,8 +106,7 @@
 
         return True
 
-    def try_start_ollama(self) -> None:
->>>>>>> 6c3a2c53
+    def try_start_ollama(self) -> Optional[str]:
         system = platform.system().lower()
         parsed = urlparse(self.base_url)
         serve_cmd = ["ollama", "serve"]
